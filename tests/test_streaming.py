from typing import AsyncIterator

import pytest

from magentic import AsyncStreamedStr, StreamedStr
from magentic.streaming import (
    CachedAsyncIterable,
    CachedIterable,
<<<<<<< HEAD
    aapply,
    agroupby,
    aiter_streamed_json_array,
    apply,
=======
    adropwhile,
    agroupby,
    aiter_streamed_json_array,
    apeek,
>>>>>>> 6c911f55
    async_iter,
    atakewhile,
    azip,
    iter_streamed_json_array,
    peek,
)


@pytest.mark.asyncio
async def test_async_iter():
    output = async_iter(["Hello", " World"])
    assert isinstance(output, AsyncIterator)
    assert [chunk async for chunk in output] == ["Hello", " World"]


def test_apply():
    items: list[int] = []
    iterable = apply(items.append, range(3))
    assert list(iterable) == [0, 1, 2]
    assert items == [0, 1, 2]


@pytest.mark.asyncio
async def test_aapply():
    items: list[int] = []
    aiterable = aapply(items.append, async_iter(range(3)))
    assert [x async for x in aiterable] == [0, 1, 2]
    assert items == [0, 1, 2]


@pytest.mark.parametrize(
    ("aiterable", "expected"),
    [
        (azip(async_iter([1, 2, 3])), [(1,), (2,), (3,)]),
        (azip(async_iter([1, 2, 3]), async_iter([4, 5, 6])), [(1, 4), (2, 5), (3, 6)]),
    ],
)
@pytest.mark.asyncio
async def test_azip(aiterable, expected):
    assert [x async for x in aiterable] == expected


@pytest.mark.parametrize(
    ("iterator", "expected_first", "expected_remaining"),
    [
        (iter([1, 2, 3]), 1, [1, 2, 3]),
        (iter([1]), 1, [1]),
    ],
)
def test_peek(iterator, expected_first, expected_remaining):
    first, remaining = peek(iterator)
    assert first == expected_first
    assert list(remaining) == expected_remaining


@pytest.mark.parametrize(
    ("aiterator", "expected_first", "expected_remaining"),
    [
        (async_iter([1, 2, 3]), 1, [1, 2, 3]),
        (async_iter([1]), 1, [1]),
    ],
)
@pytest.mark.asyncio
async def test_apeek(aiterator, expected_first, expected_remaining):
    first, remaining = await apeek(aiterator)
    assert first == expected_first
    assert [x async for x in remaining] == expected_remaining


@pytest.mark.parametrize(
    ("predicate", "input", "expected"),
    [
        (lambda x: x < 3, async_iter(range(5)), [3, 4]),
        (lambda x: x < 6, async_iter(range(5)), []),
        (lambda x: x < 0, async_iter(range(5)), [0, 1, 2, 3, 4]),
    ],
)
@pytest.mark.asyncio
async def test_adropwhile(predicate, input, expected):
    assert [x async for x in adropwhile(predicate, input)] == expected


@pytest.mark.parametrize(
    ("predicate", "input", "expected"),
    [
        (lambda x: x < 3, async_iter(range(5)), [0, 1, 2]),
        (lambda x: x < 6, async_iter(range(5)), [0, 1, 2, 3, 4]),
        (lambda x: x < 0, async_iter(range(5)), []),
    ],
)
@pytest.mark.asyncio
async def test_atakewhile(predicate, input, expected):
    assert [x async for x in atakewhile(predicate, input)] == expected


@pytest.mark.parametrize(
    ("aiterable", "key", "expected"),
    [
        (async_iter([1, 1]), lambda x: x, [(1, [1, 1])]),
        (async_iter([1, 1, 2]), lambda x: x, [(1, [1, 1]), (2, [2])]),
    ],
)
@pytest.mark.asyncio
async def test_agroupby(aiterable, key, expected):
    assert [
        (k, [x async for x in g]) async for k, g in agroupby(aiterable, key)
    ] == expected


iter_streamed_json_array_test_cases = [
    (["[]"], []),
    (['["He', 'llo", ', '"Wo', 'rld"]'], ['"Hello"', '"World"']),
    (["[1, 2, 3]"], ["1", "2", "3"]),
    (["[1, ", "2, 3]"], ["1", "2", "3"]),
    (['[{"a": 1}, {2: "b"}]'], ['{"a": 1}', '{2: "b"}']),
    (["{\n", '"value', '":', " [", "1, ", "2, 3", "]"], ["1", "2", "3"]),
]


@pytest.mark.parametrize(("input", "expected"), iter_streamed_json_array_test_cases)
def test_iter_streamed_json_array(input, expected):
    assert list(iter_streamed_json_array(iter(input))) == expected


@pytest.mark.parametrize(("input", "expected"), iter_streamed_json_array_test_cases)
@pytest.mark.asyncio
async def test_aiter_streamed_json_array(input, expected):
    assert [x async for x in aiter_streamed_json_array(async_iter(input))] == expected


@pytest.mark.parametrize(
    ("input", "expected"),
    [
        ([1, 2, 3], [1, 2, 3]),
        (iter([1, 2, 3]), [1, 2, 3]),
        (range(3), [0, 1, 2]),
    ],
)
def test_iter_cached_iterable(input, expected):
    cached_iterable = CachedIterable(input)
    assert list(cached_iterable) == list(expected)
    assert list(cached_iterable) == list(expected)


@pytest.mark.parametrize(
    ("input", "expected"),
    [
        ([1, 2, 3], [1, 2, 3]),
        (iter([1, 2, 3]), [1, 2, 3]),
        (range(3), [0, 1, 2]),
    ],
)
@pytest.mark.asyncio
async def test_aiter_cached_async_iterable(input, expected):
    cached_aiterable = CachedAsyncIterable(async_iter(input))
    assert [x async for x in cached_aiterable] == list(expected)
    assert [x async for x in cached_aiterable] == list(expected)


def test_streamed_str_iter():
    iter_chunks = iter(["Hello", " World"])
    streamed_str = StreamedStr(iter_chunks)
    assert list(streamed_str) == ["Hello", " World"]
    assert list(iter_chunks) == []  # iterator is exhausted
    assert list(streamed_str) == ["Hello", " World"]


def test_streamed_str_str():
    streamed_str = StreamedStr(["Hello", " World"])
    assert str(streamed_str) == "Hello World"


def test_streamed_str_truncate():
    streamed_str = StreamedStr(["First", " Second", " Third"])
    assert streamed_str.truncate(length=12) == "First [...]"
    assert streamed_str.truncate(length=99) == "First Second Third"


@pytest.mark.asyncio
async def test_async_streamed_str_iter():
    aiter_chunks = async_iter(["Hello", " World"])
    async_streamed_str = AsyncStreamedStr(aiter_chunks)
    assert [chunk async for chunk in async_streamed_str] == ["Hello", " World"]
    assert [chunk async for chunk in aiter_chunks] == []  # iterator is exhausted
    assert [chunk async for chunk in async_streamed_str] == ["Hello", " World"]


@pytest.mark.asyncio
async def test_async_streamed_str_to_string():
    async_streamed_str = AsyncStreamedStr(async_iter(["Hello", " World"]))
    assert await async_streamed_str.to_string() == "Hello World"


@pytest.mark.asyncio
async def test_async_streamed_str_truncate():
    async_streamed_str = AsyncStreamedStr(async_iter(["First", " Second", " Third"]))
    assert await async_streamed_str.truncate(length=12) == "First [...]"
    assert await async_streamed_str.truncate(length=99) == "First Second Third"<|MERGE_RESOLUTION|>--- conflicted
+++ resolved
@@ -6,17 +6,12 @@
 from magentic.streaming import (
     CachedAsyncIterable,
     CachedIterable,
-<<<<<<< HEAD
     aapply,
-    agroupby,
-    aiter_streamed_json_array,
-    apply,
-=======
     adropwhile,
     agroupby,
     aiter_streamed_json_array,
     apeek,
->>>>>>> 6c911f55
+    apply,
     async_iter,
     atakewhile,
     azip,
